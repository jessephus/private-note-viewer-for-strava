import { useState, useEffect } from 'react';
import { useLocalStorage } from '@/hooks/use-local-storage';
import { ActivityCard } from './ActivityCard';
import { Card, CardContent, CardHeader, CardTitle } from '@/components/ui/card';
import { Button } from '@/components/ui/button';
import { Badge } from '@/components/ui/badge';
import { Skeleton } from '@/components/ui/skeleton';
import { Tabs, TabsContent, TabsList, TabsTrigger } from '@/components/ui/tabs';
import { Select, SelectContent, SelectItem, SelectTrigger, SelectValue } from '@/components/ui/select';
import { Activity, TrendingUp, User, LogOut, RefreshCw } from 'lucide-react';
import { formatDistance, formatDuration, formatSpeed, formatElevation, StravaAPI } from '@/lib/strava-api';
import { toast } from 'sonner';

export function Dashboard({ onLogout, accessToken }) {
  const [activities, setActivities] = useLocalStorage('strava-activities', []);
  const [isLoading, setIsLoading] = useState(false);
  const [selectedActivity, setSelectedActivity] = useState(null);
  const [selectedActivityDetails, setSelectedActivityDetails] = useState(null);
  const [isLoadingDetails, setIsLoadingDetails] = useState(false);
  const [isRealData, setIsRealData] = useLocalStorage('strava-real-data', false);
  const [units, setUnits] = useLocalStorage('strava-units', 'metric');

  // Generate demo data for the demo mode
  const generateDemoActivities = () => {
    const types = ['Run', 'Ride', 'Swim', 'Hike'];
    const names = [
      'Morning Run', 'Evening Ride', 'Lunch Break Run', 'Weekend Long Ride',
      'Hill Intervals', 'Recovery Swim', 'Trail Run', 'Commute Ride',
      'Speed Work', 'Base Building Run', 'Mountain Hike', 'Track Session'
    ];
    
    const privateNotes = [
      'Felt really strong today! Weather was perfect and I maintained a good pace throughout.',
      'Struggled a bit with the hills but pushed through. Need to work on climbing strength.',
      'Great recovery session. Took it easy and focused on form.',
      null, // Some activities won't have notes
      'Amazing trail conditions. Saw some wildlife and took photos at the summit!',
      null,
      'New route today - loved the variety. Will definitely do this again.',
      'Commute was smooth but traffic was heavy. Good to get some exercise in.',
      null,
      'Base building week - keeping effort sustainable. Good consistency.',
      'Challenging hike but the views were worth it! Met some friendly hikers.',
      null
    ];

    return Array.from({ length: 12 }, (_, i) => ({
      id: Date.now() + i,
      name: names[i % names.length],
      distance: Math.random() * 25000 + 2000, // 2-27km
      moving_time: Math.random() * 7200 + 1800, // 30min - 2.5h
      elapsed_time: Math.random() * 8000 + 2000,
      total_elevation_gain: Math.random() * 800 + 50,
      type: types[Math.floor(Math.random() * types.length)],
      sport_type: types[Math.floor(Math.random() * types.length)],
      start_date: new Date(Date.now() - Math.random() * 30 * 24 * 60 * 60 * 1000).toISOString(),
      start_date_local: new Date().toISOString(),
      timezone: 'Europe/London',
      average_speed: Math.random() * 8 + 2,
      max_speed: Math.random() * 15 + 8,
      average_heartrate: Math.random() * 50 + 120,
      max_heartrate: Math.random() * 30 + 170,
      achievement_count: Math.floor(Math.random() * 3),
      kudos_count: Math.floor(Math.random() * 10),
      comment_count: Math.floor(Math.random() * 3),
      photo_count: Math.floor(Math.random() * 2),
      trainer: Math.random() > 0.8,
      commute: Math.random() > 0.7,
      private_note: privateNotes[i % privateNotes.length], // Add private notes to demo data
    }));
  };

  const loadDemoData = () => {
    setIsLoading(true);
    setTimeout(() => {
      const demoActivities = generateDemoActivities();
      setActivities(demoActivities);
      setIsRealData(false);
      setIsLoading(false);
      toast.success('Demo activities loaded!');
    }, 1000);
  };

  const loadRealData = async () => {
    if (!accessToken) {
      console.log('loadRealData: No access token available, falling back to demo data');
      loadDemoData();
      return;
    }

    console.log('loadRealData: Starting to load real Strava data', {
      hasToken: !!accessToken,
      tokenPrefix: accessToken.substring(0, 8) + '...',
      timestamp: new Date().toISOString()
    });

    setIsLoading(true);
    try {
      const stravaAPI = new StravaAPI(accessToken);
      const realActivities = await stravaAPI.getActivities(1, 30);
      
      console.log('loadRealData: Successfully loaded real Strava data', {
        activitiesCount: realActivities.length,
        firstActivityDate: realActivities[0]?.start_date,
        lastActivityDate: realActivities[realActivities.length - 1]?.start_date
      });
      
      setActivities(realActivities);
      setIsRealData(true);
      setIsLoading(false);
      toast.success(`Loaded ${realActivities.length} activities from Strava!`);
    } catch (error) {
      console.error('loadRealData: Failed to load real activities', {
        error: error.message,
        errorType: error.constructor.name,
        hasToken: !!accessToken,
        tokenPrefix: accessToken ? accessToken.substring(0, 8) + '...' : 'none',
        timestamp: new Date().toISOString(),
        isAuthError: error.message.includes('Unauthorized') || error.message.includes('401')
      });
      
      // Check if it's an auth error
      if (error.message.includes('Unauthorized') || error.message.includes('401')) {
        console.warn('loadRealData: Authentication error detected, logging user out', {
          error: error.message,
          willLogout: true
        });
        toast.error('Your Strava session has expired. Please sign in again.');
        onLogout(); // This will clear the invalid token
        return;
      }
      
      console.warn('loadRealData: Non-auth error, falling back to demo data', {
        error: error.message,
        fallbackAction: 'loading demo data'
      });
      
      toast.error('Failed to load Strava data, showing demo instead');
      // Fallback to demo data if API fails
      loadDemoData();
    }
  };

  const fetchActivityDetails = async (activity) => {
    // If we're in demo mode or don't have access token, use the summary data
    if (!accessToken || !isRealData) {
      setSelectedActivity(activity);
      setSelectedActivityDetails(activity);
      return;
    }

    setSelectedActivity(activity);
    setIsLoadingDetails(true);
    
    try {
      const stravaAPI = new StravaAPI(accessToken);
      const detailedActivity = await stravaAPI.getActivity(activity.id);
      
      console.log('fetchActivityDetails: Successfully loaded detailed activity data', {
        activityId: activity.id,
        hasPrivateNote: !!detailedActivity.private_note,
        privateNoteLength: detailedActivity.private_note ? detailedActivity.private_note.length : 0
      });
      
      setSelectedActivityDetails(detailedActivity);
    } catch (error) {
      console.error('fetchActivityDetails: Failed to load detailed activity', {
        activityId: activity.id,
        error: error.message,
        errorType: error.constructor.name
      });
      
      // Fall back to summary data if detailed fetch fails
      setSelectedActivityDetails(activity);
      toast.error('Could not load activity details, showing summary data');
    } finally {
      setIsLoadingDetails(false);
    }
  };

  useEffect(() => {
    if (accessToken) {
      // Always load real data when we have a token
      // Clear any cached demo data first
      if (!isRealData) {
        setActivities([]);
      }
      loadRealData();
    } else if (activities.length === 0) {
      // Only load demo data if we have no activities and no token
      loadDemoData();
    }
  }, [accessToken]);

  const refreshData = () => {
    if (accessToken) {
      loadRealData();
    } else {
      loadDemoData();
    }
  };

  const getTotalStats = () => {
    const totalDistance = activities.reduce((sum, act) => sum + act.distance, 0);
    const totalTime = activities.reduce((sum, act) => sum + act.moving_time, 0);
    const totalElevation = activities.reduce((sum, act) => sum + act.total_elevation_gain, 0);
    const totalActivities = activities.length;

    return { totalDistance, totalTime, totalElevation, totalActivities };
  };

  const getActivityTypeStats = () => {
    const typeStats = {};
    
    activities.forEach(activity => {
      const type = activity.type;
      if (!typeStats[type]) {
        typeStats[type] = { count: 0, distance: 0, time: 0 };
      }
      typeStats[type].count++;
      typeStats[type].distance += activity.distance;
      typeStats[type].time += activity.moving_time;
    });

    return typeStats;
  };

  const { totalDistance, totalTime, totalElevation, totalActivities } = getTotalStats();
  const activityTypeStats = getActivityTypeStats();

  if (selectedActivity) {
    return (
      <div className="min-h-screen bg-background">
        <div className="container mx-auto p-4">
          <div className="flex items-center justify-between mb-6">
            <Button
              variant="outline"
              onClick={() => {
                setSelectedActivity(null);
                setSelectedActivityDetails(null);
              }}
              className="mb-4"
            >
              ← Back to Dashboard
            </Button>
            <Button variant="outline" onClick={onLogout}>
              <LogOut className="mr-2 h-4 w-4" />
              Logout
            </Button>
          </div>

          <Card className="border-2">
            <CardHeader>
              <div className="flex items-center gap-3">
                <span className="text-3xl">
                  {selectedActivity.type === 'Run' ? '🏃‍♂️' : selectedActivity.type === 'Ride' ? '🚴‍♂️' : '⚡'}
                </span>
                <div>
                  <CardTitle className="text-2xl">{selectedActivity.name}</CardTitle>
                  <p className="text-muted-foreground">
                    {new Date(selectedActivity.start_date).toLocaleDateString('en-US', {
                      weekday: 'long',
                      year: 'numeric',
                      month: 'long',
                      day: 'numeric'
                    })}
                  </p>
                </div>
              </div>
            </CardHeader>
            <CardContent>
<<<<<<< HEAD
              {isLoadingDetails ? (
                <div className="space-y-6">
                  <div className="grid grid-cols-2 md:grid-cols-4 gap-6">
                    {Array.from({ length: 4 }).map((_, i) => (
                      <Skeleton key={i} className="h-24 w-full" />
                    ))}
                  </div>
                  <div className="grid grid-cols-2 gap-4">
                    {Array.from({ length: 2 }).map((_, i) => (
                      <Skeleton key={i} className="h-20 w-full" />
                    ))}
=======
              <div className="grid grid-cols-2 md:grid-cols-4 gap-6">
                <div className="text-center p-4 bg-card rounded-lg border">
                  <div className="text-3xl font-bold text-primary">
                    {formatDistance(selectedActivity.distance, units)}
                  </div>
                  <div className="text-sm text-muted-foreground mt-1">Distance</div>
                </div>
                <div className="text-center p-4 bg-card rounded-lg border">
                  <div className="text-3xl font-bold text-accent">
                    {formatDuration(selectedActivity.moving_time)}
                  </div>
                  <div className="text-sm text-muted-foreground mt-1">Moving Time</div>
                </div>
                <div className="text-center p-4 bg-card rounded-lg border">
                  <div className="text-3xl font-bold text-success">
                    {formatSpeed(selectedActivity.average_speed || 0, units)}
                  </div>
                  <div className="text-sm text-muted-foreground mt-1">Avg Speed</div>
                </div>
                <div className="text-center p-4 bg-card rounded-lg border">
                  <div className="text-3xl font-bold">
                    {formatElevation(selectedActivity.total_elevation_gain, units)}
>>>>>>> 64fbaeed
                  </div>
                </div>
              ) : selectedActivityDetails ? (
                <>
                  <div className="grid grid-cols-2 md:grid-cols-4 gap-6">
                    <div className="text-center p-4 bg-card rounded-lg border">
                      <div className="text-3xl font-bold text-primary">
                        {formatDistance(selectedActivityDetails.distance, units)}
                      </div>
                      <div className="text-sm text-muted-foreground mt-1">Distance</div>
                    </div>
                    <div className="text-center p-4 bg-card rounded-lg border">
                      <div className="text-3xl font-bold text-accent">
                        {formatDuration(selectedActivityDetails.moving_time)}
                      </div>
                      <div className="text-sm text-muted-foreground mt-1">Moving Time</div>
                    </div>
                    <div className="text-center p-4 bg-card rounded-lg border">
                      <div className="text-3xl font-bold text-success">
                        {formatSpeed(selectedActivityDetails.average_speed || 0, units)}
                      </div>
                      <div className="text-sm text-muted-foreground mt-1">Avg Speed</div>
                    </div>
                    <div className="text-center p-4 bg-card rounded-lg border">
                      <div className="text-3xl font-bold">
                        {formatElevation(selectedActivityDetails.total_elevation_gain, units)}
                      </div>
                      <div className="text-sm text-muted-foreground mt-1">Elevation</div>
                    </div>
                  </div>

                  {selectedActivityDetails.average_heartrate && (
                    <div className="mt-6 grid grid-cols-2 gap-4">
                      <div className="text-center p-4 bg-card rounded-lg border">
                        <div className="text-2xl font-bold text-red-500">
                          {Math.round(selectedActivityDetails.average_heartrate)} bpm
                        </div>
                        <div className="text-sm text-muted-foreground mt-1">Avg Heart Rate</div>
                      </div>
                      <div className="text-center p-4 bg-card rounded-lg border">
                        <div className="text-2xl font-bold text-red-600">
                          {Math.round(selectedActivityDetails.max_heartrate)} bpm
                        </div>
                        <div className="text-sm text-muted-foreground mt-1">Max Heart Rate</div>
                      </div>
                    </div>
                  )}

                  <div className="mt-6">
                    <Card className="bg-blue-50 border-blue-200 dark:bg-blue-950 dark:border-blue-800">
                      <CardHeader className="pb-3">
                        <CardTitle className="text-lg flex items-center gap-2">
                          <span className="text-blue-600 dark:text-blue-400">📝</span>
                          Private Notes
                        </CardTitle>
                      </CardHeader>
                      <CardContent>
                        <p className="text-sm whitespace-pre-wrap text-blue-900 dark:text-blue-100">
                          {selectedActivityDetails.private_note || 'N/A'}
                        </p>
                      </CardContent>
                    </Card>
                  </div>
                </>
              ) : (
                <div className="text-center py-8">
                  <p className="text-muted-foreground">Loading activity details...</p>
                </div>
              )}
            </CardContent>
          </Card>
        </div>
      </div>
    );
  }

  return (
    <div className="min-h-screen bg-background">
      <div className="container mx-auto p-4">
        {/* Header */}
        <div className="flex items-center justify-between mb-6">
          <div className="flex items-center gap-3">
            <Activity className="h-8 w-8 text-primary" />
            <h1 className="text-3xl font-bold">Strava Dashboard</h1>
            {!accessToken && (
              <Badge variant="outline" className="bg-yellow-100 text-yellow-800 border-yellow-300">
                Demo Mode
              </Badge>
            )}
            {accessToken && isRealData && (
              <Badge variant="outline" className="bg-green-100 text-green-800 border-green-300">
                Live Data
              </Badge>
            )}
          </div>
          <div className="flex items-center gap-2">
            <Select value={units} onValueChange={setUnits}>
              <SelectTrigger className="w-[120px]">
                <SelectValue />
              </SelectTrigger>
              <SelectContent>
                <SelectItem value="metric">Metric</SelectItem>
                <SelectItem value="imperial">Imperial</SelectItem>
              </SelectContent>
            </Select>
            <Button variant="outline" onClick={refreshData} disabled={isLoading}>
              <RefreshCw className={`mr-2 h-4 w-4 ${isLoading ? 'animate-spin' : ''}`} />
              Refresh
            </Button>
            <Button variant="outline" onClick={onLogout}>
              <LogOut className="mr-2 h-4 w-4" />
              Logout
            </Button>
          </div>
        </div>

        {/* Stats Overview */}
        <div className="grid grid-cols-2 md:grid-cols-4 gap-4 mb-6">
          <Card>
            <CardContent className="p-4">
              <div className="flex items-center gap-2">
                <Activity className="h-5 w-5 text-primary" />
                <div className="text-2xl font-bold">{totalActivities}</div>
              </div>
              <div className="text-sm text-muted-foreground">Total Activities</div>
            </CardContent>
          </Card>
          <Card>
            <CardContent className="p-4">
              <div className="flex items-center gap-2">
                <TrendingUp className="h-5 w-5 text-primary" />
                <div className="text-2xl font-bold">{formatDistance(totalDistance, units)}</div>
              </div>
              <div className="text-sm text-muted-foreground">Total Distance</div>
            </CardContent>
          </Card>
          <Card>
            <CardContent className="p-4">
              <div className="flex items-center gap-2">
                <Activity className="h-5 w-5 text-primary" />
                <div className="text-2xl font-bold">{formatDuration(totalTime)}</div>
              </div>
              <div className="text-sm text-muted-foreground">Total Time</div>
            </CardContent>
          </Card>
          <Card>
            <CardContent className="p-4">
              <div className="flex items-center gap-2">
                <TrendingUp className="h-5 w-5 text-primary" />
                <div className="text-2xl font-bold">{formatElevation(totalElevation, units)}</div>
              </div>
              <div className="text-sm text-muted-foreground">Total Elevation</div>
            </CardContent>
          </Card>
        </div>

        <Tabs defaultValue="activities" className="space-y-4">
          <TabsList>
            <TabsTrigger value="activities">Recent Activities</TabsTrigger>
            <TabsTrigger value="stats">Statistics</TabsTrigger>
          </TabsList>

          <TabsContent value="activities" className="space-y-4">
            {isLoading ? (
              <div className="space-y-4">
                {Array.from({ length: 6 }).map((_, i) => (
                  <Skeleton key={i} className="h-32 w-full" />
                ))}
              </div>
            ) : (
              <div className="grid gap-4">
                {activities.map((activity) => (
                  <ActivityCard
                    key={activity.id}
                    activity={activity}
<<<<<<< HEAD
                    onClick={() => fetchActivityDetails(activity)}
=======
                    onClick={() => setSelectedActivity(activity)}
>>>>>>> 64fbaeed
                    units={units}
                  />
                ))}
              </div>
            )}
          </TabsContent>

          <TabsContent value="stats" className="space-y-4">
            <div className="grid md:grid-cols-2 gap-6">
              <Card>
                <CardHeader>
                  <CardTitle>Activity Types</CardTitle>
                </CardHeader>
                <CardContent>
                  <div className="space-y-4">
                    {Object.entries(activityTypeStats).map(([type, stats]) => (
                      <div key={type} className="flex items-center justify-between">
                        <div className="flex items-center gap-2">
                          <Badge variant="outline">{type}</Badge>
                          <span className="text-sm text-muted-foreground">
                            {stats.count} activities
                          </span>
                        </div>
                        <div className="text-sm font-medium">
                          {formatDistance(stats.distance, units)}
                        </div>
                      </div>
                    ))}
                  </div>
                </CardContent>
              </Card>
            </div>
          </TabsContent>
        </Tabs>
      </div>
    </div>
  );
}<|MERGE_RESOLUTION|>--- conflicted
+++ resolved
@@ -269,42 +269,21 @@
               </div>
             </CardHeader>
             <CardContent>
-<<<<<<< HEAD
               {isLoadingDetails ? (
                 <div className="space-y-6">
                   <div className="grid grid-cols-2 md:grid-cols-4 gap-6">
                     {Array.from({ length: 4 }).map((_, i) => (
                       <Skeleton key={i} className="h-24 w-full" />
                     ))}
+              <div className="grid grid-cols-2 md:grid-cols-4 gap-6">
+                <div className="text-center p-4 bg-card rounded-lg border">
+                  <div className="text-3xl font-bold text-primary">
+                    {formatDistance(selectedActivity.distance, units)}
                   </div>
                   <div className="grid grid-cols-2 gap-4">
                     {Array.from({ length: 2 }).map((_, i) => (
                       <Skeleton key={i} className="h-20 w-full" />
                     ))}
-=======
-              <div className="grid grid-cols-2 md:grid-cols-4 gap-6">
-                <div className="text-center p-4 bg-card rounded-lg border">
-                  <div className="text-3xl font-bold text-primary">
-                    {formatDistance(selectedActivity.distance, units)}
-                  </div>
-                  <div className="text-sm text-muted-foreground mt-1">Distance</div>
-                </div>
-                <div className="text-center p-4 bg-card rounded-lg border">
-                  <div className="text-3xl font-bold text-accent">
-                    {formatDuration(selectedActivity.moving_time)}
-                  </div>
-                  <div className="text-sm text-muted-foreground mt-1">Moving Time</div>
-                </div>
-                <div className="text-center p-4 bg-card rounded-lg border">
-                  <div className="text-3xl font-bold text-success">
-                    {formatSpeed(selectedActivity.average_speed || 0, units)}
-                  </div>
-                  <div className="text-sm text-muted-foreground mt-1">Avg Speed</div>
-                </div>
-                <div className="text-center p-4 bg-card rounded-lg border">
-                  <div className="text-3xl font-bold">
-                    {formatElevation(selectedActivity.total_elevation_gain, units)}
->>>>>>> 64fbaeed
                   </div>
                 </div>
               ) : selectedActivityDetails ? (
@@ -335,6 +314,19 @@
                       <div className="text-sm text-muted-foreground mt-1">Elevation</div>
                     </div>
                   </div>
+                <div className="text-center p-4 bg-card rounded-lg border">
+                  <div className="text-3xl font-bold text-success">
+                    {formatSpeed(selectedActivity.average_speed || 0, units)}
+                  </div>
+                  <div className="text-sm text-muted-foreground mt-1">Avg Speed</div>
+                </div>
+                <div className="text-center p-4 bg-card rounded-lg border">
+                  <div className="text-3xl font-bold">
+                    {formatElevation(selectedActivity.total_elevation_gain, units)}
+                  </div>
+                  <div className="text-sm text-muted-foreground mt-1">Elevation</div>
+                </div>
+              </div>
 
                   {selectedActivityDetails.average_heartrate && (
                     <div className="mt-6 grid grid-cols-2 gap-4">
@@ -480,11 +472,7 @@
                   <ActivityCard
                     key={activity.id}
                     activity={activity}
-<<<<<<< HEAD
-                    onClick={() => fetchActivityDetails(activity)}
-=======
                     onClick={() => setSelectedActivity(activity)}
->>>>>>> 64fbaeed
                     units={units}
                   />
                 ))}
